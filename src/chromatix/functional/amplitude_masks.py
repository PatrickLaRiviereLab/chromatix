--- conflicted
+++ resolved
@@ -1,6 +1,5 @@
 import jax.numpy as jnp
-from chex import Array
-from chromatix.utils.shapes import _broadcast_2d_to_spatial
+from chex import Array, assert_rank
 from ..field import Field
 
 __all__ = ["amplitude_change"]
@@ -16,13 +15,9 @@
         field: The complex field to be perturbed.
         amplitude: The amplitude to apply.
     """
-<<<<<<< HEAD
     assert_rank(
         amplitude,
         field.rank,
         custom_message="Amplitude must have same rank as incoming ``Field``.",
     )
-=======
-    amplitude = _broadcast_2d_to_spatial(amplitude, field.ndim)
->>>>>>> b72536a7
     return field * amplitude.astype(jnp.complex64)