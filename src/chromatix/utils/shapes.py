from einops import rearrange
from chex import Array
from typing import Union
import jax.numpy as jnp

__all__ = [
    "_broadcast_1d_to_channels",
    "_broadcast_1d_to_innermost_batch",
    "_broadcast_1d_to_grid",
    "_broadcast_2d_to_spatial",
]


def _broadcast_1d_to_channels(x: Union[float, Array], ndim: int) -> Array:
    """Broadcast 1D array of size `C` to `(B... H W C)`."""
    shape_spec = "c -> " + ("1 " * (ndim - 1)) + "c"
    return rearrange(jnp.atleast_1d(x), shape_spec)


def _broadcast_1d_to_innermost_batch(x: Union[float, Array], ndim: int) -> Array:
    """Broadcast 1D array of size `B` to left of `(H W)` in `(B... H W C)`."""
    shape_spec = "z ->" + " 1" * (ndim - 4) + " z 1 1 1"
    return rearrange(jnp.atleast_1d(x), shape_spec)


<<<<<<< HEAD
def _broadcast_2d_to_spatial(x: Array, ndim: int) -> Array:
    """Broadcast 2D array of shape `(H W)` to `(B... H W C)`."""
    shape_spec = "h w ->" + ("1 " * (ndim - 3)) + "h w 1"
=======
def _broadcast_1d_to_grid(x: Union[float, Array], rank: int) -> Array:
    """Broadcast 1D array of size `C` to `(C 1 1 1 1).
    Useful for vectorial ops on grids."""
    shape_spec = "z ->" + " 1" * (rank - 4) + " z 1 1 1 1"
    return rearrange(jnp.atleast_1d(x), shape_spec)


def _broadcast_2d_to_spatial(x: Array, rank: int) -> Array:
    """Broadcast 2D array of shape `(H W)` to `(B H W C)`."""
    shape_spec = "h w ->" + ("1 " * (rank - 3)) + "h w 1"
>>>>>>> 662fb006
    return rearrange(x, shape_spec)<|MERGE_RESOLUTION|>--- conflicted
+++ resolved
@@ -7,6 +7,7 @@
     "_broadcast_1d_to_channels",
     "_broadcast_1d_to_innermost_batch",
     "_broadcast_1d_to_grid",
+    "_broadcast_2d_to_grid",
     "_broadcast_2d_to_spatial",
 ]
 
@@ -19,24 +20,25 @@
 
 def _broadcast_1d_to_innermost_batch(x: Union[float, Array], ndim: int) -> Array:
     """Broadcast 1D array of size `B` to left of `(H W)` in `(B... H W C)`."""
-    shape_spec = "z ->" + " 1" * (ndim - 4) + " z 1 1 1"
+    shape_spec = "b ->" + " 1" * (ndim - 4) + " b 1 1 1"
     return rearrange(jnp.atleast_1d(x), shape_spec)
 
 
-<<<<<<< HEAD
+def _broadcast_1d_to_grid(x: Union[float, Array], ndim: int) -> Array:
+    """Broadcast 1D array of size `2` to `(2 B... H W C).
+    Useful for vectorial ops on grids."""
+    shape_spec = "d ->" + "d" + " 1" * (ndim - 3) + " 1 1 1"
+    return rearrange(jnp.atleast_1d(x), shape_spec, d=2)
+
+
+def _broadcast_2d_to_grid(x: Union[float, Array], ndim: int) -> Array:
+    """Broadcast 2D array of shape `2 C` to `(2 B... H W C).
+    Useful for vectorial ops on grids."""
+    shape_spec = "d c ->" + "d" + " 1" * (ndim - 3) + " 1 1 c"
+    return rearrange(x, shape_spec, d=2)
+
+
 def _broadcast_2d_to_spatial(x: Array, ndim: int) -> Array:
     """Broadcast 2D array of shape `(H W)` to `(B... H W C)`."""
     shape_spec = "h w ->" + ("1 " * (ndim - 3)) + "h w 1"
-=======
-def _broadcast_1d_to_grid(x: Union[float, Array], rank: int) -> Array:
-    """Broadcast 1D array of size `C` to `(C 1 1 1 1).
-    Useful for vectorial ops on grids."""
-    shape_spec = "z ->" + " 1" * (rank - 4) + " z 1 1 1 1"
-    return rearrange(jnp.atleast_1d(x), shape_spec)
-
-
-def _broadcast_2d_to_spatial(x: Array, rank: int) -> Array:
-    """Broadcast 2D array of shape `(H W)` to `(B H W C)`."""
-    shape_spec = "h w ->" + ("1 " * (rank - 3)) + "h w 1"
->>>>>>> 662fb006
     return rearrange(x, shape_spec)